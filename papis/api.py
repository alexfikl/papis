--- conflicted
+++ resolved
@@ -8,11 +8,6 @@
 logger.debug("importing")
 
 import os
-<<<<<<< HEAD
-import papis.cache
-=======
-import re
->>>>>>> 59777824
 import papis.utils
 import papis.commands
 import papis.config
