--- conflicted
+++ resolved
@@ -282,54 +282,6 @@
         )
         fd.close()
 
-<<<<<<< HEAD
-    def to_json(self):
-        """Export information into a json string
-        :returns: Json formatted info file
-        :rtype:  str
-        """
-        import json
-        return json.dumps(self.to_dict())
-
-    def to_dict(self):
-        """Gets a python dictionary with the information of the document
-        :returns: Python dictionary
-        :rtype:  dict
-        """
-        result = dict()
-        for key in self.keys():
-            result[key] = self[key]
-        return result
-
-
-    def to_bibtex(self):
-        """Create a bibtex string from document's information
-        :returns: String containing bibtex formating
-        :rtype:  str
-        """
-        bibtexString = ""
-        bibtexType = ""
-        # First the type, article ....
-        if "type" in self.keys():
-            if self["type"] in papis.bibtex.bibtex_types:
-                bibtexType = self["type"]
-        if not bibtexType:
-            bibtexType = "article"
-        if not self["ref"]:
-            ref = os.path.basename(self.get_main_folder())
-        else:
-            ref = self["ref"]
-        bibtexString += "@%s{%s,\n" % (bibtexType, ref)
-        for bibKey in papis.bibtex.bibtex_keys:
-            if bibKey in self.keys():
-                bibtexString += "  %s = { %s },\n" % (
-                    bibKey, papis.bibtex.unicode_to_latex(str(self[bibKey]))
-                )
-        bibtexString += "}\n"
-        return bibtexString
-=======
->>>>>>> 59777824
-
     def update(self, data, force=False, interactive=False):
         """Update document's information from an info dictionary.
 
