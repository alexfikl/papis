--- conflicted
+++ resolved
@@ -11,8 +11,6 @@
 import logging
 logger = logging.getLogger("rofi")
 
-import logging
-logger = logging.getLogger("rofi")
 
 def get_options():
     options = dict()
@@ -43,17 +41,10 @@
         indices, key = r.select(
             "Filter: ",
             [
-<<<<<<< HEAD
-                header_filter(d).replace(papis.config.get("sep",
-                                                          section="rofi-gui"),
-                                         '\n') for d in
-                options
-=======
                 header_filter(d).replace(
                     papis.config.get("sep", section="rofi-gui"),
                     '\n'
                 ) for d in options
->>>>>>> b97d0e1c
             ],
             **get_options()
         )
